--- conflicted
+++ resolved
@@ -201,11 +201,8 @@
     comm.get().global_generator.manual_seed(global_seed.item())
 
 
-<<<<<<< HEAD
-def load(f=None, preloaded=None, encrypted=False, dummy_model=None, src=0, **kwargs):
-=======
 def load_from_party(
-    f,
+    f=None,
     preloaded=None,
     encrypted=False,
     dummy_model=None,
@@ -213,7 +210,6 @@
     load_closure=torch.load,
     **kwargs
 ):
->>>>>>> d6f221b7
     """
     Loads an object saved with `torch.save()` or `crypten.save_from_party()`.
 
@@ -251,13 +247,9 @@
 
         # source party
         if comm.get().get_rank() == src:
-<<<<<<< HEAD
             assert not (f is None and preloaded is None), "Load failed: f or preloaded should be specified"
 
             result = torch.load(f, **kwargs) if f else preloaded
-=======
-            result = preloaded if preloaded else load_closure(f, **kwargs)
->>>>>>> d6f221b7
 
             # Zero out the tensors / modules to hide loaded data from broadcast
             if torch.is_tensor(result):
